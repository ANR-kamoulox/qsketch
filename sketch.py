# imports
import numpy as np
import torch
from torch.utils.data import Dataset
from .autograd_percentile import Percentile
<<<<<<< HEAD
=======
import multiprocessing
from multiprocessing import Queue
from .celeba import CelebA
from functools import reduce
import tqdm
import argparse
import os
import sys
from math import floor
>>>>>>> bb086615


class Projectors:
    """Each projector is a set of unit-length random vector"""
    def __init__(self, num_thetas, data_shape):
        self.num_thetas = num_thetas
        self.data_shape = data_shape
        self.data_dim = np.prod(np.array(data_shape))

        # prepare the torch device (cuda or cpu ?)
        use_cuda = False  # torch.cuda.is_available()
        self.device = "cuda" if use_cuda else "cpu"

    def __getitem__(self, idx):
        device = torch.device(self.device)

        if isinstance(idx, int):
            idx = [idx]
        result = torch.empty((len(idx), self.num_thetas, self.data_dim),
                             device=device)
        for pos, id in enumerate(idx):
            torch.manual_seed(id)
            result[pos] = torch.randn(self.num_thetas, self.data_dim,
                                      device=device)
            result[pos] /= (torch.norm(result[pos], dim=1, keepdim=True))
        return torch.squeeze(result)


<<<<<<< HEAD
=======
class DynamicSubsetRandomSampler(Sampler):
    r"""Samples a given number of elements randomly, from a given amount
    of indices, with replacement.

    Arguments:
        data_source (Dataset): elements to sample from
        nb_items (int): number of samples to draw
    """

    def __init__(self, data_source, nb_items):
        self.data_source = data_source
        self.nb_items = nb_items

    def __iter__(self):
        return iter(list(np.random.randint(low=0, high=len(self.data_source),
                                           size=self.nb_items)))

    def __len__(self):
        return self.nb_items


def load_data(dataset, data_dir="data", img_size=None,
              clipto=None, batch_size=640, use_cuda=False):
    if use_cuda:
        kwargs = {'num_workers': 1, 'pin_memory': True}
    else:
        num_workers = max(1, floor((multiprocessing.cpu_count()-2)/2))
        kwargs = {'num_workers': num_workers}

    # First load the DataSet
    if os.path.isfile(dataset):
        # this is a file, and hence should be a ndarray saved by numpy.save
        imgs = torch.tensor(np.load(dataset))
        data = TensorDataset(imgs, torch.zeros(imgs.shape[0]), **kwargs)
    else:
        # this is not a file. In this case, there will be a DataSet class to
        # handle it.

        # first define the transforms
        transform = transforms.Compose([
                transforms.Resize(img_size),
                transforms.ToTensor()])

        # If it's a dir and is celebA, then we have a special loader
        if os.path.isdir(dataset):
            if os.path.basename(dataset).upper() == "CELEBA":
                data = CelebA(dataset, transform, mode="train")
        else:
            # Just assume it's a torchvision dataset
            DATASET = getattr(datasets, dataset)
            data = DATASET(data_dir, train=True, download=True,
                           transform=transform)

    # Now get a dataloader
    nb_items = len(data) if clipto < 0 else clipto
    sampler = DynamicSubsetRandomSampler(data, nb_items)
    data_loader = torch.utils.data.DataLoader(data,
                                              sampler=sampler,
                                              batch_size=batch_size,
                                              **kwargs)
    return data_loader


>>>>>>> bb086615
class Sketcher(Dataset):
    """Sketcher class: takes a source of data, a dataset of projectors, and
    construct sketches.
    When accessing one of its elements, computes the corresponding sketch.
    When iterated upon, computes random batches of sketches.
    """
    def __init__(self,
                 dataloader,
                 projectors,
                 num_quantiles,
                 device,
                 requires_grad=False):
        self.data_source = dataloader
        self.projectors = projectors
        self.num_quantiles = num_quantiles
        self.requires_grad = requires_grad
        self.device = "cpu"
        self.current = np.random.randint(0, 10000, 1)

    def __iter__(self):
        return self

    def __next__(self):
        self.current += 1
<<<<<<< HEAD
        return self.__getitem__(self.current-1)
=======
        return self.__getitem__(self.current - 1)
>>>>>>> bb086615

    def __getitem__(self, index):
        device = torch.device(self.device)
        projector = self.projectors[index].view([-1, self.projectors.data_dim])
        projector = projector.to(device)
        if self.requires_grad:
            projector.requires_grad_()

        projections = torch.empty((projector.shape[0],
                                   len(self.data_source.sampler)),
                                  device=device,
                                  requires_grad=self.requires_grad)

        pos = 0
        for imgs, labels in self.data_source:
            # get a batch of images and send it to device
            imgs = imgs.to(device)

            # if required, flatten each sample
            if imgs.shape[-1] != self.projectors.data_dim:
                imgs = imgs.view([-1, self.projectors.data_dim])

            # aggregate the projections
            projections[:, pos:pos+len(imgs)] = \
                torch.mm(projector, imgs.transpose(0, 1))
            pos += len(imgs)

        # compute the quantiles for these projections
        return (Percentile(self.num_quantiles, device)(projections).float(),
                projector)


def add_sketch_arguments(parser):
    parser.add_argument("--num_thetas",
                        help="Number of thetas per sketch.",
                        type=int,
                        default=2000)
    parser.add_argument("--num_quantiles",
                        help="Number of quantiles to compute",
                        type=int,
                        default=100)
    parser.add_argument("--clip_to",
                        help="Number of datapoints used per sketch. If "
                             "negative, take all of them.",
                        type=int,
                        default=3000)

    return parser<|MERGE_RESOLUTION|>--- conflicted
+++ resolved
@@ -3,18 +3,6 @@
 import torch
 from torch.utils.data import Dataset
 from .autograd_percentile import Percentile
-<<<<<<< HEAD
-=======
-import multiprocessing
-from multiprocessing import Queue
-from .celeba import CelebA
-from functools import reduce
-import tqdm
-import argparse
-import os
-import sys
-from math import floor
->>>>>>> bb086615
 
 
 class Projectors:
@@ -43,72 +31,6 @@
         return torch.squeeze(result)
 
 
-<<<<<<< HEAD
-=======
-class DynamicSubsetRandomSampler(Sampler):
-    r"""Samples a given number of elements randomly, from a given amount
-    of indices, with replacement.
-
-    Arguments:
-        data_source (Dataset): elements to sample from
-        nb_items (int): number of samples to draw
-    """
-
-    def __init__(self, data_source, nb_items):
-        self.data_source = data_source
-        self.nb_items = nb_items
-
-    def __iter__(self):
-        return iter(list(np.random.randint(low=0, high=len(self.data_source),
-                                           size=self.nb_items)))
-
-    def __len__(self):
-        return self.nb_items
-
-
-def load_data(dataset, data_dir="data", img_size=None,
-              clipto=None, batch_size=640, use_cuda=False):
-    if use_cuda:
-        kwargs = {'num_workers': 1, 'pin_memory': True}
-    else:
-        num_workers = max(1, floor((multiprocessing.cpu_count()-2)/2))
-        kwargs = {'num_workers': num_workers}
-
-    # First load the DataSet
-    if os.path.isfile(dataset):
-        # this is a file, and hence should be a ndarray saved by numpy.save
-        imgs = torch.tensor(np.load(dataset))
-        data = TensorDataset(imgs, torch.zeros(imgs.shape[0]), **kwargs)
-    else:
-        # this is not a file. In this case, there will be a DataSet class to
-        # handle it.
-
-        # first define the transforms
-        transform = transforms.Compose([
-                transforms.Resize(img_size),
-                transforms.ToTensor()])
-
-        # If it's a dir and is celebA, then we have a special loader
-        if os.path.isdir(dataset):
-            if os.path.basename(dataset).upper() == "CELEBA":
-                data = CelebA(dataset, transform, mode="train")
-        else:
-            # Just assume it's a torchvision dataset
-            DATASET = getattr(datasets, dataset)
-            data = DATASET(data_dir, train=True, download=True,
-                           transform=transform)
-
-    # Now get a dataloader
-    nb_items = len(data) if clipto < 0 else clipto
-    sampler = DynamicSubsetRandomSampler(data, nb_items)
-    data_loader = torch.utils.data.DataLoader(data,
-                                              sampler=sampler,
-                                              batch_size=batch_size,
-                                              **kwargs)
-    return data_loader
-
-
->>>>>>> bb086615
 class Sketcher(Dataset):
     """Sketcher class: takes a source of data, a dataset of projectors, and
     construct sketches.
@@ -133,13 +55,9 @@
 
     def __next__(self):
         self.current += 1
-<<<<<<< HEAD
-        return self.__getitem__(self.current-1)
-=======
         return self.__getitem__(self.current - 1)
->>>>>>> bb086615
 
-    def __getitem__(self, index):
+def __getitem__(self, index):
         device = torch.device(self.device)
         projector = self.projectors[index].view([-1, self.projectors.data_dim])
         projector = projector.to(device)
